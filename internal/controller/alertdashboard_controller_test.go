--- conflicted
+++ resolved
@@ -344,13 +344,8 @@
 									Alert: "ExcludedAlert2",
 									Expr:  intstr.FromString("vector(1)"),
 									Labels: map[string]string{
-<<<<<<< HEAD
 										"app":                      "test-app",
 										constants.LabelExcludeRule: "true", // This is the label that should exlude the rule from the dashboard
-=======
-										"app":                     "test-app",
-										"alert2dash-exclude-rule": "true", // This is the label that should exlude the rule from the dashboard
->>>>>>> 939dcc85
 									},
 								},
 								{
@@ -393,11 +388,7 @@
 				if err != nil {
 					return false
 				}
-<<<<<<< HEAD
 				return utils.HasString(alertDashboardWithExcludedRule.Finalizers, dashboardFinalizer)
-=======
-				return hasDashboardFinalizer(alertDashboardWithExcludedRule.Finalizers)
->>>>>>> 939dcc85
 			}, "10s", "1s").Should(BeTrue())
 
 			// Second reconciliation - should process dashboard
@@ -622,11 +613,8 @@
 		It("should not trigger updates for excluded rules", func() {
 			By("adding exclude label to rule")
 			modifiedRule := baseRule.DeepCopy()
-<<<<<<< HEAD
+
 			modifiedRule.Spec.Groups[0].Rules[0].Labels[constants.LabelExcludeRule] = "true"
-=======
-			modifiedRule.Spec.Groups[0].Rules[0].Labels["alert2dash-exclude-rule"] = "true"
->>>>>>> 939dcc85
 
 			updateEvent := event.UpdateEvent{
 				ObjectOld: baseRule,
